import { Benchmark, BenchmarkResult, BenchmarkSuite } from ".";
import { toRoomPosition } from "./positions";
import { drawPath, PathfindingBenchmarkArgs } from "./paths";
import { getBenchmarkPositions } from "./positions";
import { ClockworkPath, ephemeral, getTerrainCostMatrix, rust_pathfinder } from "../../../src";
import { js_astar_multiroom_distance_map2, js_astar_multiroom_path2, js_astar_multiroom_path3, js_astar_path, js_astar_path_heap, js_astar_path_numeric, js_astar_path_standard, js_path_to_multiroom_distance_map_origin } from "../../../src/wasm/screeps_clockwork";
import { fromPackedRoomName } from "../../../src/utils/fromPacked";
import { js_astar_multiroom_distance_map } from "../../../src/wasm/screeps_clockwork";
import { referenceGetRange } from "../referenceAlgorithms/getRange";
import { visualizeDistanceMap } from "../../visualizations/helpers/visualizeDistanceMap";


let suite: BenchmarkSuite<RoomPosition[], PathfindingBenchmarkArgs> = {
    name: "Pathfinding",
    cases: [
        // {
        //     benchmarkName: "Same Room",
        //     setup_args: () => {
        //         let num_cases = 1000;
        //         let positions = getBenchmarkPositions({
        //             topLeftRoom: "W7N3",
        //             bottomRightRoom: "W7N3",
        //             positionsPerRoom: num_cases + 1
        //         });
        //         let cases: PathfindingBenchmarkArgs[] = [];
        //         for (let i = 0; i < num_cases; i++) {
        //             cases.push({
        //                 origins: [toRoomPosition(positions.walkable[(i) % positions.walkable.length])],
        //                 goals: [toRoomPosition(positions.walkable[(i + 1) % positions.walkable.length])]
        //             });
        //         }
        //         return cases;
        //     },
        // },
        // {
        //     benchmarkName: "2 Rooms",
        //     setup_args: () => {
        //         let num_cases = 1000;
        //         let positions = getBenchmarkPositions({
        //             topLeftRoom: "W8N3",
        //             bottomRightRoom: "W7N3",
        //             positionsPerRoom: num_cases + 1
        //         });
        //         let cases: PathfindingBenchmarkArgs[] = [];
        //         for (let i = 0; i < num_cases; i++) {
        //             cases.push({
        //                 origins: [toRoomPosition(positions.walkable[(i) % positions.walkable.length])],
        //                 goals: [toRoomPosition(positions.walkable[(i + 1) % positions.walkable.length])]
        //             });
        //         }
        //         return cases;
        //     },
        // },
        {
            benchmarkName: "2x2 Rooms",
            setup_args: () => {
                let num_cases = 50;
                let positions = getBenchmarkPositions({
                    topLeftRoom: "W8N4",
                    bottomRightRoom: "W7N3",
                    positionsPerRoom: num_cases + 1
                });
                let cases: PathfindingBenchmarkArgs[] = [];
                for (let i = 0; i < num_cases; i++) {
                    cases.push({
                        origins: [toRoomPosition(positions.walkable[(i) % positions.walkable.length])],
                        goals: [toRoomPosition(positions.walkable[(i + 1) % positions.walkable.length])]
                    });
                }
                return cases;
            },
        },
        // {
        //     benchmarkName: "3x3 Rooms",
        //     setup_args: () => {
        //         let num_cases = 100;
        //         let positions = getBenchmarkPositions({
        //             topLeftRoom: "W8N4",
        //             bottomRightRoom: "W6N2",
        //             positionsPerRoom: num_cases + 1
        //         });
        //         let cases: PathfindingBenchmarkArgs[] = [];
        //         for (let i = 0; i < num_cases; i++) {
        //             cases.push({
        //                 origins: [toRoomPosition(positions.walkable[(i) % positions.walkable.length])],
        //                 goals: [toRoomPosition(positions.walkable[(i + 1) % positions.walkable.length])]
        //             });
        //         }
        //         return cases;
        //     },
        // },
        // {
        //     benchmarkName: "5x5 Rooms",
        //     setup_args: () => {
        //         let num_cases = 20;
        //         let positions = getBenchmarkPositions({
        //             topLeftRoom: "W9N5",
        //             bottomRightRoom: "W5N1",
        //             positionsPerRoom: num_cases + 1
        //         });
        //         let cases: PathfindingBenchmarkArgs[] = [];
        //         for (let i = 0; i < num_cases; i++) {
        //             cases.push({
        //                 origins: [toRoomPosition(positions.walkable[(i) % positions.walkable.length])],
        //                 goals: [toRoomPosition(positions.walkable[(i + 1) % positions.walkable.length])]
        //             });
        //         }
        //         return cases;
        //     },
        // },
    ],
    implementations: [
        {
            name: "Pathfinder",
            fn: ({ origins, goals }) => {
                let result = PathFinder.search(origins[0], goals.map(g => ({ pos: g, range: 0 })), {
                    plainCost: 1,
                    swampCost: 5,
                    maxOps: 10_000,
                    maxRooms: 10_000,
                });
                // console.log("pathfinder", result.path.length, result.cost, result.incomplete);
                // drawPath(result.path, "#00FF00");
                if (result.incomplete) {
                    console.log("pathfinder", result.path.length, result.cost, result.incomplete);
                    return [];
                }
                return result.path;
            }
        },
        {
            name: "Rust Pathfinder",
            fn: ({ origins, goals }) => {
                let result = rust_pathfinder(origins[0], goals);
                if (!result || result.incomplete) {
                    console.log("rust", result?.path.length, result?.cost, result?.incomplete)
                    return [];
                }
                // console.log("rust", result.path.length, result.cost)
                // drawPath(result.path, "#FF0000");
                return result.path;
            }
        },
        {
            name: "A* Multiroom Distance Map",
            fn: ({ origins, goals }) => {
                // @ts-ignore
                const startPacked = new Uint32Array([origins[0].__packedPos]);
                // @ts-ignore
                const goalPacked = new Uint32Array([goals[0].__packedPos]);
                const distanceMap = js_astar_multiroom_distance_map(
                    startPacked,
                    (roomName: number) => getTerrainCostMatrix(fromPackedRoomName(roomName)),
                    10_000,
                    10_000,
                    10_000,
                    goalPacked
<<<<<<< HEAD
                );
                const path = ephemeral(new ClockworkPath(js_path_to_multiroom_distance_map_origin(goalPacked[0], distanceMap)));
                return path.toArray();
            }
        },
        {
            name: "Bidirectional A*",
            fn({ origins, goals }) {
                // @ts-ignore
                const startPacked = new Uint32Array([origins[0].__packedPos]);
                // @ts-ignore
                const goalPacked = new Uint32Array([goals[0].__packedPos]);
                let path = js_bidirectional_astar_path(
                    startPacked[0],
                    goalPacked[0],
                    getTerrainCostMatrix,
                    10000,
                    50
                );
                if (path) {
                    return drawPath(path);
                }
                return [];
            }
        },
        {
            name: "Theta*",
            fn({ origins, goals }) {
                // @ts-ignore
                const startPacked = new Uint32Array([origins[0].__packedPos]);
                // @ts-ignore
                const goalPacked = new Uint32Array([goals[0].__packedPos]);
                let path = js_theta_star_path(
                    startPacked[0],
                    goalPacked[0],
                    getTerrainCostMatrix,
                    10000,
                    50
                );
                if (path) {
                    return drawPath(path);
                }
                return [];
            }
        },
        {
            name: "Lazy Theta*",
            fn({ origins, goals }) {
                // @ts-ignore
                const startPacked = new Uint32Array([origins[0].__packedPos]);
                // @ts-ignore
                const goalPacked = new Uint32Array([goals[0].__packedPos]);
                let path = js_lazy_theta_star_path(
                    startPacked[0],
                    goalPacked[0],
                    getTerrainCostMatrix,
                    10000,
                    50
                );
                if (path) {
                    return drawPath(path);
                }
                return [];
            }
        },
        {
            name: "D* Lite",
            fn({ origins, goals }) {
                let origin = origins[0];
                let goal = goals[0];
                let start = ephemeral.wasm.pack_position(origin);
                let end = ephemeral.wasm.pack_position(goal);
                let path = ephemeral.wasm.js_dstar_lite_path(
                    start,
                    end,
                    getTerrainCostMatrix,
                    10000,
                    50
                );
                if (path) {
                    return drawPath(path);
                }
                return [];
            }
        },
        {
            name: "Contraction Hierarchies",
            fn({ origins, goals }) {
                let origin = origins[0];
                let goal = goals[0];
                let start = ephemeral.wasm.pack_position(origin);
                let end = ephemeral.wasm.pack_position(goal);
                let path = ephemeral.wasm.js_contraction_hierarchies_path(
                    start,
                    end,
                    getTerrainCostMatrix,
                    10000,
                    50
                );
                if (path) {
                    return drawPath(path);
                }
                return [];
=======
                  );
                  let path;
                  try {
                    path = ephemeral(new ClockworkPath(js_path_to_multiroom_distance_map_origin(goalPacked[0], distanceMap)));
                  } catch (e) {
                    distanceMap.get_rooms().forEach(room => {
                        let room_name = fromPackedRoomName(room);
                        visualizeDistanceMap(room_name, distanceMap.get_room(room)!);
                    });
                    console.log("error in path reconstruction", e);
                    return [];
                  }

                //   console.log("astar", path.length);
                //   drawPath(path.toArray(), "#0000FF");
                  return path.toArray().slice(1);
                
>>>>>>> 9a159039
            }
        },
        // {
        //     name: "A* Multiroom Distance Map2",
        //     fn: ({ origins, goals }) => {
        //         // @ts-ignore
        //         const startPacked = new Uint32Array([origins[0].__packedPos]);
        //         // @ts-ignore
        //         const goalPacked = new Uint32Array([goals[0].__packedPos]);
        //         const raw_path = js_astar_multiroom_path2(
        //             startPacked,
        //             (roomName: number) => {
        //                 // console.log("roomName", roomName);
        //                 return getTerrainCostMatrix(fromPackedRoomName(roomName))
        //             },
        //             10_000,
        //             10_000,
        //             goalPacked
        //         );
        //         let path = ephemeral(new ClockworkPath(raw_path));
                
        //         // console.log("astar2", path.length);
        //         // drawPath(path.toArray(), "#0000FF");
        //         return path.toArray().slice(1);
        //     }
        // },
        // {
        //     name: "A* Multiroom Distance Map3",
        //     fn: ({ origins, goals }) => {
        //         // @ts-ignore
        //         const startPacked = new Uint32Array([origins[0].__packedPos]);
        //         // @ts-ignore
        //         const goalPacked = new Uint32Array([goals[0].__packedPos]);
        //         const raw_path = js_astar_multiroom_path3(
        //             startPacked,
        //             (roomName: number) => {
        //                 // console.log("roomName", roomName);
        //                 return getTerrainCostMatrix(fromPackedRoomName(roomName))
        //             },
        //             10_000,
        //             10_000,
        //             goalPacked
        //         );
        //         let path = ephemeral(new ClockworkPath(raw_path));
                
        //         // console.log("astar3", path.length);
        //         // drawPath(path.toArray(), "#0000FF");
        //         return path.toArray().slice(1);
        //     }
        // },
        // {
        //     name: "js_astar_path",
        //     fn: ({ origins, goals }) => {
        //         const raw_path = js_astar_path(
        //             // @ts-ignore
        //             origins[0].__packedPos,
        //             // @ts-ignore
        //             goals[0].__packedPos,
        //             (roomName: number) => {
        //                 // console.log("roomName", roomName);
        //                 return getTerrainCostMatrix(fromPackedRoomName(roomName))
        //             },
        //             10_000,
        //             10_000
        //         );
        //         if (!raw_path) {
        //             return [];
        //         }
        //         let path = ephemeral(new ClockworkPath(raw_path));
                
        //         // console.log("js_astar_path", origins[0], goals[0], path.toArrayReversed());
        //         // drawPath(path.toArrayReversed(), "#0000FF");
        //         return path.toArrayReversed();
        //     }
        // },
        // {
        //     name: "js_astar_path_heap",
        //     fn: ({ origins, goals }) => {
        //         const raw_path = js_astar_path_heap(
        //             // @ts-ignore
        //             origins[0].__packedPos,
        //             // @ts-ignore
        //             goals[0].__packedPos,
        //             (roomName: number) => {
        //                 // console.log("roomName", roomName);
        //                 return getTerrainCostMatrix(fromPackedRoomName(roomName))
        //             },
        //             10_000,
        //             10_000
        //         );
        //         if (!raw_path) {
        //             return [];
        //         }
        //         let path = ephemeral(new ClockworkPath(raw_path));
                
        //         // console.log("js_astar_path", origins[0], goals[0], path.toArrayReversed());
        //         // drawPath(path.toArrayReversed(), "#0000FF");
        //         return path.toArrayReversed();
        //     }
        // },
        // {
        //     name: "js_astar_path_numeric",
        //     fn: ({ origins, goals }) => {
        //         const raw_path = js_astar_path_numeric(
        //             // @ts-ignore
        //             origins[0].__packedPos,
        //             // @ts-ignore
        //             goals[0].__packedPos,
        //             (roomName: number) => {
        //                 // console.log("roomName", roomName);
        //                 return getTerrainCostMatrix(fromPackedRoomName(roomName))
        //             },
        //             10_000,
        //             10_000
        //         );
        //         if (!raw_path) {
        //             return [];
        //         }
        //         let path = ephemeral(new ClockworkPath(raw_path));
                
        //         // console.log("js_astar_path", origins[0], goals[0], path.toArrayReversed());
        //         // drawPath(path.toArrayReversed(), "#0000FF");
        //         return path.toArrayReversed();
        //     }
        // },
        // {
        //     name: "js_astar_path_standard",
        //     fn: ({ origins, goals }) => {
        //         const raw_path = js_astar_path_standard(
        //             // @ts-ignore
        //             origins[0].__packedPos,
        //             // @ts-ignore
        //             goals[0].__packedPos,
        //             (roomName: number) => {
        //                 // console.log("roomName", roomName);
        //                 return getTerrainCostMatrix(fromPackedRoomName(roomName))
        //             },
        //             10_000,
        //             10_000
        //         );
        //         if (!raw_path) {
        //             return [];
        //         }
        //         let path = ephemeral(new ClockworkPath(raw_path));
                
        //         // console.log("js_astar_path", origins[0], goals[0], path.toArrayReversed());
        //         // drawPath(path.toArrayReversed(), "#0000FF");
        //         return path.toArrayReversed();
        //     }
        // },

    ],
    validate(result, referenceResult, args) {
        // if (result.length > referenceResult.length) {
        //     return false;
        // }

        
        let first_pos = result[0];
        let last_pos = result[result.length - 1];
        
        let start_pos = args.origins[0];
        let goal_pos = args.goals[0];

        if (result.length < referenceGetRange(start_pos, goal_pos)) { // path is too short
            // console.log("start_pos", start_pos, "goal_pos", goal_pos, "range", referenceGetRange(start_pos, goal_pos));
            // console.log("path is too short", result.length, referenceGetRange(start_pos, goal_pos));
            return `path is too short: ${result.length} < ${referenceGetRange(start_pos, goal_pos)}`;
        }

        let cost = 0;
        // check that path doesn't contain any walls
        for (let pos of result) {
            let terrain = Game.map.getRoomTerrain(pos.roomName);
            if (terrain.get(pos.x, pos.y) === TERRAIN_MASK_WALL) {
                // console.log("wall in path", pos);
                return `path hits a wall: ${pos}`;
            }
            let terrain_type = terrain.get(pos.x, pos.y);
            cost += terrain_type === TERRAIN_MASK_SWAMP ? 5 : 1;

        }

        if (referenceResult.length > 0) {
            let reference_cost = 0;
            for (let pos of referenceResult) {
                let terrain = Game.map.getRoomTerrain(pos.roomName);
                let terrain_type = terrain.get(pos.x, pos.y);
                reference_cost += terrain_type === TERRAIN_MASK_SWAMP ? 5 : 1;
            }

            if (cost > reference_cost) {
                // console.log("cost is greater than reference cost", cost, reference_cost);
                // console.log("ref len", referenceResult.length, "path len", result.length);
                // console.log("origin", args.origins[0], "goal", args.goals[0]);
                // console.log("first pos", first_pos, "last pos", last_pos);
                return `path cost is greater than reference cost: ${cost} > ${reference_cost}`;
            }
        }

        let start_ok = referenceGetRange(first_pos, start_pos) <= 1;
        let end_ok = referenceGetRange(last_pos, goal_pos) <= 0;
        if (!start_ok) {
            // console.log("bad path.  start", start_pos, first_pos, start_ok, referenceGetRange(first_pos, start_pos), "end", goal_pos, last_pos, end_ok, referenceGetRange(last_pos, goal_pos));
            return `path is not within 1 tile of start: ${referenceGetRange(first_pos, start_pos)}`;
        }
        if (!end_ok) {
            return `path is not within 0 tiles of goal: ${referenceGetRange(last_pos, goal_pos)}`;
        }
        // path should start within 1 tile of start and end within 0 tiles of goal
        return true;
    },
}

let benchmark = new Benchmark(suite);

export function runBenchmarks() {
    if (benchmark.run()) {
        benchmark.displayResults()
        // printBenchmarkResults(results);
    }
}<|MERGE_RESOLUTION|>--- conflicted
+++ resolved
@@ -155,12 +155,174 @@
                     10_000,
                     10_000,
                     goalPacked
-<<<<<<< HEAD
-                );
-                const path = ephemeral(new ClockworkPath(js_path_to_multiroom_distance_map_origin(goalPacked[0], distanceMap)));
-                return path.toArray();
-            }
-        },
+                  );
+                  let path;
+                  try {
+                    path = ephemeral(new ClockworkPath(js_path_to_multiroom_distance_map_origin(goalPacked[0], distanceMap)));
+                  } catch (e) {
+                    distanceMap.get_rooms().forEach(room => {
+                        let room_name = fromPackedRoomName(room);
+                        visualizeDistanceMap(room_name, distanceMap.get_room(room)!);
+                    });
+                    console.log("error in path reconstruction", e);
+                    return [];
+                  }
+
+                //   console.log("astar", path.length);
+                //   drawPath(path.toArray(), "#0000FF");
+                  return path.toArray().slice(1);
+                
+            }
+        },
+        // {
+        //     name: "A* Multiroom Distance Map2",
+        //     fn: ({ origins, goals }) => {
+        //         // @ts-ignore
+        //         const startPacked = new Uint32Array([origins[0].__packedPos]);
+        //         // @ts-ignore
+        //         const goalPacked = new Uint32Array([goals[0].__packedPos]);
+        //         const raw_path = js_astar_multiroom_path2(
+        //             startPacked,
+        //             (roomName: number) => {
+        //                 // console.log("roomName", roomName);
+        //                 return getTerrainCostMatrix(fromPackedRoomName(roomName))
+        //             },
+        //             10_000,
+        //             10_000,
+        //             goalPacked
+        //         );
+        //         let path = ephemeral(new ClockworkPath(raw_path));
+                
+        //         // console.log("astar2", path.length);
+        //         // drawPath(path.toArray(), "#0000FF");
+        //         return path.toArray().slice(1);
+        //     }
+        // },
+        // {
+        //     name: "A* Multiroom Distance Map3",
+        //     fn: ({ origins, goals }) => {
+        //         // @ts-ignore
+        //         const startPacked = new Uint32Array([origins[0].__packedPos]);
+        //         // @ts-ignore
+        //         const goalPacked = new Uint32Array([goals[0].__packedPos]);
+        //         const raw_path = js_astar_multiroom_path3(
+        //             startPacked,
+        //             (roomName: number) => {
+        //                 // console.log("roomName", roomName);
+        //                 return getTerrainCostMatrix(fromPackedRoomName(roomName))
+        //             },
+        //             10_000,
+        //             10_000,
+        //             goalPacked
+        //         );
+        //         let path = ephemeral(new ClockworkPath(raw_path));
+                
+        //         // console.log("astar3", path.length);
+        //         // drawPath(path.toArray(), "#0000FF");
+        //         return path.toArray().slice(1);
+        //     }
+        // },
+        // {
+        //     name: "js_astar_path",
+        //     fn: ({ origins, goals }) => {
+        //         const raw_path = js_astar_path(
+        //             // @ts-ignore
+        //             origins[0].__packedPos,
+        //             // @ts-ignore
+        //             goals[0].__packedPos,
+        //             (roomName: number) => {
+        //                 // console.log("roomName", roomName);
+        //                 return getTerrainCostMatrix(fromPackedRoomName(roomName))
+        //             },
+        //             10_000,
+        //             10_000
+        //         );
+        //         if (!raw_path) {
+        //             return [];
+        //         }
+        //         let path = ephemeral(new ClockworkPath(raw_path));
+                
+        //         // console.log("js_astar_path", origins[0], goals[0], path.toArrayReversed());
+        //         // drawPath(path.toArrayReversed(), "#0000FF");
+        //         return path.toArrayReversed();
+        //     }
+        // },
+        // {
+        //     name: "js_astar_path_heap",
+        //     fn: ({ origins, goals }) => {
+        //         const raw_path = js_astar_path_heap(
+        //             // @ts-ignore
+        //             origins[0].__packedPos,
+        //             // @ts-ignore
+        //             goals[0].__packedPos,
+        //             (roomName: number) => {
+        //                 // console.log("roomName", roomName);
+        //                 return getTerrainCostMatrix(fromPackedRoomName(roomName))
+        //             },
+        //             10_000,
+        //             10_000
+        //         );
+        //         if (!raw_path) {
+        //             return [];
+        //         }
+        //         let path = ephemeral(new ClockworkPath(raw_path));
+                
+        //         // console.log("js_astar_path", origins[0], goals[0], path.toArrayReversed());
+        //         // drawPath(path.toArrayReversed(), "#0000FF");
+        //         return path.toArrayReversed();
+        //     }
+        // },
+        // {
+        //     name: "js_astar_path_numeric",
+        //     fn: ({ origins, goals }) => {
+        //         const raw_path = js_astar_path_numeric(
+        //             // @ts-ignore
+        //             origins[0].__packedPos,
+        //             // @ts-ignore
+        //             goals[0].__packedPos,
+        //             (roomName: number) => {
+        //                 // console.log("roomName", roomName);
+        //                 return getTerrainCostMatrix(fromPackedRoomName(roomName))
+        //             },
+        //             10_000,
+        //             10_000
+        //         );
+        //         if (!raw_path) {
+        //             return [];
+        //         }
+        //         let path = ephemeral(new ClockworkPath(raw_path));
+                
+        //         // console.log("js_astar_path", origins[0], goals[0], path.toArrayReversed());
+        //         // drawPath(path.toArrayReversed(), "#0000FF");
+        //         return path.toArrayReversed();
+        //     }
+        // },
+        // {
+        //     name: "js_astar_path_standard",
+        //     fn: ({ origins, goals }) => {
+        //         const raw_path = js_astar_path_standard(
+        //             // @ts-ignore
+        //             origins[0].__packedPos,
+        //             // @ts-ignore
+        //             goals[0].__packedPos,
+        //             (roomName: number) => {
+        //                 // console.log("roomName", roomName);
+        //                 return getTerrainCostMatrix(fromPackedRoomName(roomName))
+        //             },
+        //             10_000,
+        //             10_000
+        //         );
+        //         if (!raw_path) {
+        //             return [];
+        //         }
+        //         let path = ephemeral(new ClockworkPath(raw_path));
+                
+        //         // console.log("js_astar_path", origins[0], goals[0], path.toArrayReversed());
+        //         // drawPath(path.toArrayReversed(), "#0000FF");
+        //         return path.toArrayReversed();
+        //     }
+        // },
+
         {
             name: "Bidirectional A*",
             fn({ origins, goals }) {
@@ -259,176 +421,8 @@
                     return drawPath(path);
                 }
                 return [];
-=======
-                  );
-                  let path;
-                  try {
-                    path = ephemeral(new ClockworkPath(js_path_to_multiroom_distance_map_origin(goalPacked[0], distanceMap)));
-                  } catch (e) {
-                    distanceMap.get_rooms().forEach(room => {
-                        let room_name = fromPackedRoomName(room);
-                        visualizeDistanceMap(room_name, distanceMap.get_room(room)!);
-                    });
-                    console.log("error in path reconstruction", e);
-                    return [];
-                  }
-
-                //   console.log("astar", path.length);
-                //   drawPath(path.toArray(), "#0000FF");
-                  return path.toArray().slice(1);
-                
->>>>>>> 9a159039
-            }
-        },
-        // {
-        //     name: "A* Multiroom Distance Map2",
-        //     fn: ({ origins, goals }) => {
-        //         // @ts-ignore
-        //         const startPacked = new Uint32Array([origins[0].__packedPos]);
-        //         // @ts-ignore
-        //         const goalPacked = new Uint32Array([goals[0].__packedPos]);
-        //         const raw_path = js_astar_multiroom_path2(
-        //             startPacked,
-        //             (roomName: number) => {
-        //                 // console.log("roomName", roomName);
-        //                 return getTerrainCostMatrix(fromPackedRoomName(roomName))
-        //             },
-        //             10_000,
-        //             10_000,
-        //             goalPacked
-        //         );
-        //         let path = ephemeral(new ClockworkPath(raw_path));
-                
-        //         // console.log("astar2", path.length);
-        //         // drawPath(path.toArray(), "#0000FF");
-        //         return path.toArray().slice(1);
-        //     }
-        // },
-        // {
-        //     name: "A* Multiroom Distance Map3",
-        //     fn: ({ origins, goals }) => {
-        //         // @ts-ignore
-        //         const startPacked = new Uint32Array([origins[0].__packedPos]);
-        //         // @ts-ignore
-        //         const goalPacked = new Uint32Array([goals[0].__packedPos]);
-        //         const raw_path = js_astar_multiroom_path3(
-        //             startPacked,
-        //             (roomName: number) => {
-        //                 // console.log("roomName", roomName);
-        //                 return getTerrainCostMatrix(fromPackedRoomName(roomName))
-        //             },
-        //             10_000,
-        //             10_000,
-        //             goalPacked
-        //         );
-        //         let path = ephemeral(new ClockworkPath(raw_path));
-                
-        //         // console.log("astar3", path.length);
-        //         // drawPath(path.toArray(), "#0000FF");
-        //         return path.toArray().slice(1);
-        //     }
-        // },
-        // {
-        //     name: "js_astar_path",
-        //     fn: ({ origins, goals }) => {
-        //         const raw_path = js_astar_path(
-        //             // @ts-ignore
-        //             origins[0].__packedPos,
-        //             // @ts-ignore
-        //             goals[0].__packedPos,
-        //             (roomName: number) => {
-        //                 // console.log("roomName", roomName);
-        //                 return getTerrainCostMatrix(fromPackedRoomName(roomName))
-        //             },
-        //             10_000,
-        //             10_000
-        //         );
-        //         if (!raw_path) {
-        //             return [];
-        //         }
-        //         let path = ephemeral(new ClockworkPath(raw_path));
-                
-        //         // console.log("js_astar_path", origins[0], goals[0], path.toArrayReversed());
-        //         // drawPath(path.toArrayReversed(), "#0000FF");
-        //         return path.toArrayReversed();
-        //     }
-        // },
-        // {
-        //     name: "js_astar_path_heap",
-        //     fn: ({ origins, goals }) => {
-        //         const raw_path = js_astar_path_heap(
-        //             // @ts-ignore
-        //             origins[0].__packedPos,
-        //             // @ts-ignore
-        //             goals[0].__packedPos,
-        //             (roomName: number) => {
-        //                 // console.log("roomName", roomName);
-        //                 return getTerrainCostMatrix(fromPackedRoomName(roomName))
-        //             },
-        //             10_000,
-        //             10_000
-        //         );
-        //         if (!raw_path) {
-        //             return [];
-        //         }
-        //         let path = ephemeral(new ClockworkPath(raw_path));
-                
-        //         // console.log("js_astar_path", origins[0], goals[0], path.toArrayReversed());
-        //         // drawPath(path.toArrayReversed(), "#0000FF");
-        //         return path.toArrayReversed();
-        //     }
-        // },
-        // {
-        //     name: "js_astar_path_numeric",
-        //     fn: ({ origins, goals }) => {
-        //         const raw_path = js_astar_path_numeric(
-        //             // @ts-ignore
-        //             origins[0].__packedPos,
-        //             // @ts-ignore
-        //             goals[0].__packedPos,
-        //             (roomName: number) => {
-        //                 // console.log("roomName", roomName);
-        //                 return getTerrainCostMatrix(fromPackedRoomName(roomName))
-        //             },
-        //             10_000,
-        //             10_000
-        //         );
-        //         if (!raw_path) {
-        //             return [];
-        //         }
-        //         let path = ephemeral(new ClockworkPath(raw_path));
-                
-        //         // console.log("js_astar_path", origins[0], goals[0], path.toArrayReversed());
-        //         // drawPath(path.toArrayReversed(), "#0000FF");
-        //         return path.toArrayReversed();
-        //     }
-        // },
-        // {
-        //     name: "js_astar_path_standard",
-        //     fn: ({ origins, goals }) => {
-        //         const raw_path = js_astar_path_standard(
-        //             // @ts-ignore
-        //             origins[0].__packedPos,
-        //             // @ts-ignore
-        //             goals[0].__packedPos,
-        //             (roomName: number) => {
-        //                 // console.log("roomName", roomName);
-        //                 return getTerrainCostMatrix(fromPackedRoomName(roomName))
-        //             },
-        //             10_000,
-        //             10_000
-        //         );
-        //         if (!raw_path) {
-        //             return [];
-        //         }
-        //         let path = ephemeral(new ClockworkPath(raw_path));
-                
-        //         // console.log("js_astar_path", origins[0], goals[0], path.toArrayReversed());
-        //         // drawPath(path.toArrayReversed(), "#0000FF");
-        //         return path.toArrayReversed();
-        //     }
-        // },
-
+            }
+        }
     ],
     validate(result, referenceResult, args) {
         // if (result.length > referenceResult.length) {
